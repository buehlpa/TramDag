Pytorch implementation of **TRA**nsformation **M**odels in **D**irected **A**cyclic **G**raphs (**TRAMDAG**)
<<<<<<< HEAD

Work in progress 🔧👷


The Repos for the continous case and the ordinal case are in 

- github.com/buehlpa/contram_pytorch
- github.com/liherz/ontram_pytorch
=======
>>>>>>> 96522a48






-  allows for interactions in Complex models
  
- allows for independent training of NNs instead of MAF.


Original Paper with R Code: https://arxiv.org/abs/2503.16206

Reproduced experiments of 6.1 under /reproducing_tramdag_experiments

![image](https://github.com/user-attachments/assets/c3396efd-bc30-4e0b-a947-d1908a3285d0)<|MERGE_RESOLUTION|>--- conflicted
+++ resolved
@@ -1,15 +1,14 @@
 Pytorch implementation of **TRA**nsformation **M**odels in **D**irected **A**cyclic **G**raphs (**TRAMDAG**)
-<<<<<<< HEAD
+Pytorch implementation of **TRA**nsformation **M**odels in **D**irected **A**cyclic **G**raphs (**TRAMDAG**)
 
 Work in progress 🔧👷
 
+The Repos for the continous case and the ordinal case are in 
 
 The Repos for the continous case and the ordinal case are in 
 
 - github.com/buehlpa/contram_pytorch
 - github.com/liherz/ontram_pytorch
-=======
->>>>>>> 96522a48
 
 
 
